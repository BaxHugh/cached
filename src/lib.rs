--- conflicted
+++ resolved
@@ -178,7 +178,6 @@
 };
 #[cfg(feature = "redis_store")]
 pub use stores::{RedisCache, RedisCacheError};
-<<<<<<< HEAD
 pub use stores::{SizedCache, TimedCache, TimedSizedCache, UnboundCache};
 #[cfg(feature = "async")]
 use {async_trait::async_trait, futures::Future};
@@ -189,8 +188,6 @@
 pub mod proc_macro;
 pub mod stores;
 pub use instant;
-=======
->>>>>>> a767e90f
 
 #[cfg(any(feature = "proc_macro", feature = "async"))]
 pub mod async_sync {
